<<<<<<< HEAD
import { ArrowLeft, ArrowRight, Copy, Save } from 'lucide-react';
=======
import { ArrowLeft, ArrowRight, Save, Undo2 } from 'lucide-react';
>>>>>>> 33ec49c4
import * as React from 'react';
import { ReactNode, useEffect, useMemo, useRef } from 'react';
import { ChessStudyMove } from 'src/lib/storage';

const chunkArray = <T,>(array: T[], chunkSize: number, offsetByOne: boolean = false) => {
	return array.reduce((resultArray, item, index) => {
		const chunkIndex = Math.floor((index + ((offsetByOne) ? 1 : 0)) / chunkSize);

		if (!resultArray[chunkIndex]) {
			resultArray[chunkIndex] = [];
		}

		resultArray[chunkIndex].push(item);

		return resultArray;
	}, [] as T[][]);
};

const MoveItem = ({
	isCurrentMove,
	san,
	onMoveItemClick,
}: {
	isCurrentMove: boolean;
	san: string;
	onMoveItemClick: () => void;
}) => {
	const ref = useRef<HTMLParagraphElement>(null);

	useEffect(() => {
		if (ref.current && isCurrentMove) {
			ref.current?.scrollIntoView({
				behavior: 'smooth',
				block: 'nearest',
				inline: 'end',
			});
		}
	}, [isCurrentMove]);

	return (
		<p
			className={`move-item ${
				(isCurrentMove && 'active') || ''
			} vertical-align`}
			ref={ref}
			onClick={(e) => {
				e.stopPropagation();
				onMoveItemClick();
			}}
		>
			{san}
		</p>
	);
};

const VariantMoveItem = ({
	isCurrentMove,
	san,
	onMoveItemClick,
	moveIndicator = null,
}: {
	isCurrentMove: boolean;
	san: string;
	onMoveItemClick: () => void;
	moveIndicator?: string | null;
}) => {
	const ref = useRef<HTMLDivElement>(null);

	useEffect(() => {
		if (ref.current && isCurrentMove) {
			ref.current?.scrollIntoView({
				behavior: 'smooth',
				block: 'nearest',
				inline: 'end',
			});
		}
	}, [isCurrentMove]);

	return (
		<div
			className={`variant-move-item ${(isCurrentMove && 'active') || ''}`}
			onClick={(e) => {
				e.stopPropagation();
				onMoveItemClick();
			}}
			ref={ref}
		>
			<span className={'variant-move-indicator'}>{moveIndicator}</span>
			{san}
		</div>
	);
};

const VariantMoveItemContainer = ({ children }: { children: ReactNode }) => {
	return <div className="variant-move-item-container">{children}</div>;
};

const VariantContainer = ({ children }: { children: ReactNode }) => {
	return <div className="variant-container">{children}</div>;
};

const VariantsContainer = ({ children }: { children: ReactNode }) => {
	return <div className="variants-container">{children}</div>;
};

export const PgnViewer = React.memo(
	({
		history,
		currentMoveId,
<<<<<<< HEAD
		firstPlayer,
		initialMoveNumber,
=======
		onUndoButtonClick,
>>>>>>> 33ec49c4
		onBackButtonClick,
		onForwardButtonClick,
		onMoveItemClick,
		onSaveButtonClick,
		onCopyButtonClick,
	}: {
		history: ChessStudyMove[];
		currentMoveId: string;
<<<<<<< HEAD
		firstPlayer: string;
		initialMoveNumber: number;
=======
		onUndoButtonClick: () => void;
>>>>>>> 33ec49c4
		onBackButtonClick: () => void;
		onForwardButtonClick: () => void;
		onMoveItemClick: (moveId: string) => void;
		onSaveButtonClick: () => void;
		onCopyButtonClick: () => void;
	}) => {
		const movePairs = useMemo(() => chunkArray(history, 2, firstPlayer === 'b'), [history]);

		return (
			<div className="height-width-100">
				<div className="move-item-section">
					<div className="move-item-container">
						{movePairs.map((pair, currentMoveIndex) => {
							const [wMove, bMove] = pair;

							return (
								<React.Fragment key={wMove.san + bMove?.san + currentMoveIndex}>
									<p className="move-indicator center">
										{currentMoveIndex + initialMoveNumber}
									</p>
									{(firstPlayer === 'b' && bMove === undefined && currentMoveIndex === 0) && (
										<MoveItem
											san={'...'}
											isCurrentMove={false}
											onMoveItemClick={() => {}}
										/>
									)}
									<MoveItem
										san={wMove.san}
										isCurrentMove={wMove.moveId === currentMoveId}
										onMoveItemClick={() => onMoveItemClick(wMove.moveId)}
									/>
									{bMove && (
										<MoveItem
											san={bMove.san}
											isCurrentMove={bMove.moveId === currentMoveId}
											onMoveItemClick={() => onMoveItemClick(bMove.moveId)}
										/>
									)}
									{!!wMove.variants.concat(bMove?.variants || []).length && (
										<VariantsContainer>
											{!!wMove.variants.length && (
												<VariantContainer>
													{wMove.variants.map((variant) => {
														return (
															<VariantMoveItemContainer key={variant.variantId}>
																{chunkArray(variant.moves, 2).map(
																	(pair, wMoveVarianti) => {
																		const [bMove, wMove] = pair;

																		return (
																			<React.Fragment
																				key={
																					bMove.san +
																					wMove?.san +
																					currentMoveIndex
																				}
																			>
																				<VariantMoveItem
																					isCurrentMove={
																						bMove.moveId === currentMoveId
																					}
																					san={bMove.san}
																					onMoveItemClick={() =>
																						onMoveItemClick(bMove.moveId)
																					}
																					moveIndicator={
																						(wMoveVarianti === 0 &&
																						 (firstPlayer === 'w'
																								|| currentMoveIndex > 0) &&
																							`${
																								currentMoveIndex +
																								initialMoveNumber +
																								wMoveVarianti
																							}... `) ||
																						(firstPlayer === 'b' &&
																						 currentMoveIndex === 0 &&
																							`${
																								currentMoveIndex +
																								initialMoveNumber +
																								wMoveVarianti
																							}. `) ||
																						null
																					}
																				/>
																				{wMove && (
																					<VariantMoveItem
																						isCurrentMove={
																							wMove.moveId === currentMoveId
																						}
																						san={wMove.san}
																						onMoveItemClick={() =>
																							onMoveItemClick(wMove.moveId)
																						}
																						moveIndicator={
																							((firstPlayer === 'w' ||
																							  currentMoveIndex > 0) &&
																								`${
																									currentMoveIndex +
																									initialMoveNumber + 1 +
																									wMoveVarianti
																								}. `) ||
																							null
																						}
																					/>
																				)}
																			</React.Fragment>
																		);
																	}
																)}
															</VariantMoveItemContainer>
														);
													})}
												</VariantContainer>
											)}
											{!!bMove?.variants.length && (
												<VariantContainer>
													{bMove.variants.map((variant) => {
														return (
															<VariantMoveItemContainer key={variant.variantId}>
																{chunkArray(variant.moves, 2).map(
																	(pair, bMoveVarianti) => {
																		const [wMove, bMove] = pair;
																		return (
																			<React.Fragment
																				key={
																					wMove.san +
																					bMove?.san +
																					currentMoveIndex
																				}
																			>
																				<VariantMoveItem
																					isCurrentMove={
																						wMove.moveId === currentMoveId
																					}
																					san={wMove.san}
																					onMoveItemClick={() =>
																						onMoveItemClick(wMove.moveId)
																					}
																					moveIndicator={
																						`${
																							currentMoveIndex
																							+ initialMoveNumber + 1
																							+ bMoveVarianti
																						}. `
																					}
																				/>
																				{bMove && (
																					<VariantMoveItem
																						isCurrentMove={
																							bMove.moveId === currentMoveId
																						}
																						san={bMove.san}
																						onMoveItemClick={() =>
																							onMoveItemClick(bMove.moveId)
																						}
																					/>
																				)}
																			</React.Fragment>
																		);
																	}
																)}
															</VariantMoveItemContainer>
														);
													})}
												</VariantContainer>
											)}
										</VariantsContainer>
									)}
								</React.Fragment>
							);
						})}
					</div>
				</div>
				<div className="button-section">
					<button onClick={() => onUndoButtonClick()}>
						<Undo2 />
					</button>
					<button onClick={() => onBackButtonClick()}>
						<ArrowLeft />
					</button>
					<button onClick={() => onForwardButtonClick()}>
						<ArrowRight />
					</button>
				</div>
				<div className="button-section">
					<button onClick={() => onSaveButtonClick()}>
						<Save strokeWidth={'1px'} />
					</button>
					<button onClick={() => onCopyButtonClick()}>
						<Copy strokeWidth={'1px'} />
					</button>
				</div>
			</div>
		);
	}
);

PgnViewer.displayName = 'PgnViewer';<|MERGE_RESOLUTION|>--- conflicted
+++ resolved
@@ -1,8 +1,4 @@
-<<<<<<< HEAD
-import { ArrowLeft, ArrowRight, Copy, Save } from 'lucide-react';
-=======
-import { ArrowLeft, ArrowRight, Save, Undo2 } from 'lucide-react';
->>>>>>> 33ec49c4
+import { ArrowLeft, ArrowRight, Copy, Save, Undo2 } from 'lucide-react';
 import * as React from 'react';
 import { ReactNode, useEffect, useMemo, useRef } from 'react';
 import { ChessStudyMove } from 'src/lib/storage';
@@ -112,12 +108,9 @@
 	({
 		history,
 		currentMoveId,
-<<<<<<< HEAD
 		firstPlayer,
 		initialMoveNumber,
-=======
 		onUndoButtonClick,
->>>>>>> 33ec49c4
 		onBackButtonClick,
 		onForwardButtonClick,
 		onMoveItemClick,
@@ -126,12 +119,9 @@
 	}: {
 		history: ChessStudyMove[];
 		currentMoveId: string;
-<<<<<<< HEAD
 		firstPlayer: string;
 		initialMoveNumber: number;
-=======
 		onUndoButtonClick: () => void;
->>>>>>> 33ec49c4
 		onBackButtonClick: () => void;
 		onForwardButtonClick: () => void;
 		onMoveItemClick: (moveId: string) => void;
