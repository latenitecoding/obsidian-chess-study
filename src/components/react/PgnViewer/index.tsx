--- conflicted
+++ resolved
@@ -1,8 +1,4 @@
-<<<<<<< HEAD
-import { ArrowLeft, ArrowRight, Copy, Save } from 'lucide-react';
-=======
 import { ArrowLeft, ArrowRight, Save, Undo2 } from 'lucide-react';
->>>>>>> 87e4b522
 import * as React from 'react';
 import { ReactNode, useEffect, useMemo, useRef } from 'react';
 import { ChessStudyMove } from 'src/lib/storage';
@@ -112,12 +108,9 @@
 	({
 		history,
 		currentMoveId,
-<<<<<<< HEAD
 		firstPlayer,
 		initialMoveNumber,
-=======
 		onUndoButtonClick,
->>>>>>> 87e4b522
 		onBackButtonClick,
 		onForwardButtonClick,
 		onMoveItemClick,
@@ -126,12 +119,9 @@
 	}: {
 		history: ChessStudyMove[];
 		currentMoveId: string;
-<<<<<<< HEAD
 		firstPlayer: string;
 		initialMoveNumber: number;
-=======
 		onUndoButtonClick: () => void;
->>>>>>> 87e4b522
 		onBackButtonClick: () => void;
 		onForwardButtonClick: () => void;
 		onMoveItemClick: (moveId: string) => void;
